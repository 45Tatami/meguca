--- conflicted
+++ resolved
@@ -260,15 +260,8 @@
 		testName, token, name string
 		err                   error
 	}{
-<<<<<<< HEAD
-		{"empty token", "", name, errInvalidImageToken},
 		{"token too long", GenString(128), name, errInvalidImageToken},
-		{"no image name", token, "", errNoImageName},
 		{"image name too long", token, GenString(201), errImageNameTooLong},
-=======
-		{"token too long", genString(128), name, errInvalidImageToken},
-		{"image name too long", token, genString(201), errImageNameTooLong},
->>>>>>> a468c68f
 		{"no token in DB", token, name, errInvalidImageToken},
 	}
 
@@ -331,20 +324,10 @@
 		t.Run(c.testName, func(t *testing.T) {
 			t.Parallel()
 
-<<<<<<< HEAD
 			req := ReplyCreationRequest{
-				Body: c.text,
 				Image: ImageRequest{
 					Name:  c.name,
 					Token: c.token,
-=======
-			req := replyCreationRequest{
-				postCreationCommon: postCreationCommon{
-					Image: imageRequest{
-						Name:  c.name,
-						Token: c.token,
-					},
->>>>>>> a468c68f
 				},
 			}
 			err := insertPost(marshalJSON(t, req), cl)
