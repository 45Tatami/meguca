<<<<<<< HEAD
=======
[![GoDoc](https://godoc.org/gopkg.in/bakape/meguca.v2?status.svg)](https://godoc.org/gopkg.in/bakape/meguca.v2) [![Build Status](https://travis-ci.org/bakape/meguca.svg?branch=v2)](https://travis-ci.org/bakape/meguca) [![Dependency Status](https://david-dm.org/bakape/meguca.svg)](https://david-dm.org/bakape/meguca)

>>>>>>> 68e15a80
##Setup
* Install [dependencies](#dependencies) listed below
* `go get -u gopkg.in/bakape/meguca.v2`
* `meguca.v2 init`
* Configure the server, installed in the standard location of your Go workspace
(configuration WebUI soon™)
* See `meguca.v2 help` for usage guide

##Dependencies
* [Go](https://golang.org/doc/install)
* [RethinkDB](https://rethinkdb.com/docs/install/)
    * RethinkDB does not enable a configuration file by default. If you don't
    want to configure anything, just copy `/etc/rethinkdb/default.conf.sample`
	into `/etc/rethinkdb/instances.d/instance1.conf`. You might also set it to
	autostart on boot. See the [official guide](http://www.rethinkdb.com/docs/start-on-startup/).

##Updating
* `go get -u gopkg.in/bakape/meguca.v2`
* `meguca.v2 restart`
* See `docs/` for upgrading between semver major releases

##Development
* Install [Node.js](https://nodejs.org/en/) >=4.0.0
* `npm install` to install build dependencies
* `npm run-script build` to build the client
* `npm run-script watch` to watch for file changes and automatically
incrementally rebuild the client
* Use `meguca.v2 debug` to run the server

// TODO: Rewrite everything below for v2

##Cross-platform development with Vagrant
* Install [VirtualBox](https://www.virtualbox.org/wiki/Downloads) and
[Vagrant](http://www.vagrantup.com/downloads.html)
* Open a shell in meguca's root directory and run `vagrant up`
* Grab a coffee
* Run `vagrant ssh` and `node builder`, once logged in. Your changes will
automatically sync both ways. [More info](https://www.vagrantup.com/)

<<<<<<< HEAD
=======
##Automatic deployment
Users less familiar with Linux and sysadmin procedures can paste the
following line into the root shell to automatically setup a default
installation on an fresh Ubuntu >=14.04 LTS VPS.
`wget -q -O - https://raw.githubusercontent.com/bakape/meguca/master/scripts/deploy.sh | bash -`

>>>>>>> 68e15a80
##Production
* Have your webserver serve `www/`
  * It is highly recommended to use a dedicated webserver for serving static
  files and as a reverse proxy. Even if you choose to use the default inbuilt
  webserver, you still need to set `MEDIA_URL` in `config/imager` for image
  search links to work.
* Run `npm start/stop/restart` to start/stop/restart the server
* You can update `config/hot.js` and client files without restarting the server
with `node server/kill.js`
* All errors are logged to `./error.log`

## Documentation
* docs/api.md - JSON API spec
* docs/dev_guide.md - Brief description on project operation for developers
* docs/migration_*.js - Major semvser migration instructions
* docs/doushio.initscript.example - Init script example
* docs/nginx.config.example - ngingx configuration example

##Standalone upkeep scripts
* scripts/backup.js - uploads rdb to S3
* scripts/backup.sh - MEGA backup script
* scripts/purge_bans.sh - Removes all bans
* scripts/purge_mod_sessions.sh - Closes all active moderator sessions
* scripts/radio.js - icecast2 server integration
* scripts/send.js - global websocket push messages<|MERGE_RESOLUTION|>--- conflicted
+++ resolved
@@ -1,8 +1,5 @@
-<<<<<<< HEAD
-=======
 [![GoDoc](https://godoc.org/gopkg.in/bakape/meguca.v2?status.svg)](https://godoc.org/gopkg.in/bakape/meguca.v2) [![Build Status](https://travis-ci.org/bakape/meguca.svg?branch=v2)](https://travis-ci.org/bakape/meguca) [![Dependency Status](https://david-dm.org/bakape/meguca.svg)](https://david-dm.org/bakape/meguca)
 
->>>>>>> 68e15a80
 ##Setup
 * Install [dependencies](#dependencies) listed below
 * `go get -u gopkg.in/bakape/meguca.v2`
@@ -42,15 +39,12 @@
 * Run `vagrant ssh` and `node builder`, once logged in. Your changes will
 automatically sync both ways. [More info](https://www.vagrantup.com/)
 
-<<<<<<< HEAD
-=======
 ##Automatic deployment
 Users less familiar with Linux and sysadmin procedures can paste the
 following line into the root shell to automatically setup a default
 installation on an fresh Ubuntu >=14.04 LTS VPS.
 `wget -q -O - https://raw.githubusercontent.com/bakape/meguca/master/scripts/deploy.sh | bash -`
 
->>>>>>> 68e15a80
 ##Production
 * Have your webserver serve `www/`
   * It is highly recommended to use a dedicated webserver for serving static
