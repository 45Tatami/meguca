/*
 Unread post etc. notifications
 */

const main = require('./main'),
	{$, _, Backbone, config, connSM, etc, state, options} = main;

const mediaURL = main.config.MEDIA_URL;

// Needs to be available with no connectivity, so we download and cache it
let discoFavicon = '',
	xhr = new XMLHttpRequest();
xhr.open('GET', config.SECONDARY_MEDIA_URL + 'css/ui/disconnected.ico');
xhr.responseType = 'blob';
xhr.onload = function() {
	if (this.status === 200)
		discoFavicon = window.URL.createObjectURL(this.response);
};
xhr.send();

let NotifyModel = Backbone.Model.extend({
	initialize() {
		this.$favicon = $('#favicon');
		this.check(this);

		this.listenTo(this, 'change', this.check);
		main.reply('post:inserted', model => {
			// It's ours, don't notify unread
			if (model.get('mine'))
				return;
			if (document.hidden)
				this.set('unreadCount', this.get('unreadCount') + 1);
		});
		main.reply('notify:title', title => this.set('title', title));

		// Pass visibility changes to notify model
		document.addEventListener('visibilitychange', e => {
			const hidden = e.target.hidden;
			// Unread post count will reset
			this.set({
				hidden: hidden,
				unreadCount: 0,
				reply: !hidden
			});
<<<<<<< HEAD
			// Prevent scrolling with new posts, if page isn't visible
			if (!options.get('alwaysLock')) {
				main.request('scroll:focus', hidden && etc.getNum(_.last(main
					.$threads[0].queryAll('article'))));
			}
=======
>>>>>>> 30a1a852
		}, false);

		let dropped = () => this.set('alert', true);
		connSM.on('dropped', dropped);
		connSM.on('desynced', dropped);
		connSM.on('synced', () => notify.set('alert', false));
	},
	check(model) {
		const {hidden, unreadCount, reply, alert} = model.attributes;
		let icon = mediaURL + 'favicon.ico';
		if (alert)
			return this.render(discoFavicon, '--- ');
		else if (!hidden)
			return this.render(icon, '');
		let prefix = '';
		if (unreadCount) {
			prefix += `(${unreadCount}) `;
			icon = mediaURL + 'css/ui/unreadFavicon.ico';
		}
		if (reply){
			prefix = '>> ' + prefix;
			icon = mediaURL + 'css/ui/replyFavicon.ico';
		}
		this.render(icon, prefix);
	},
	render(icon, prefix) {
		document.title = prefix + this.get('title');
		this.$favicon.attr('href', icon);
	}
});

let notify = new NotifyModel({
	unreadCount: 0,
	title: document.title
});

// Remember replies that don't need a new desktop notification for 3 days
// Own post are remember for 2 days, so lets keep 1 day as a buffer
let replies = new main.Memory('replies', 3);

main.reply('repliedToMe', function (num) {
	let post = state.posts.get(num);
	if (!post)
		return;
	post = post.attributes;

	// Already displayed a notification for the reply. Needs to be read
	// freshly from local storage each time, not to trigger multiple times,
	// if the same post is displayed in multiple tabs.
	if (num in replies.readAll())
		return;
	if (options.get('notification') && document.hidden && !main.isMobile) {
		let n = new Notification(main.lang.quoted, {
			// if the post doesn't have a image we use a bigger favicon
			icon: post.image ? main.oneeSama.thumbPath(post.image)
				: mediaURL + 'css/ui/favbig.png',
			body: post.body
		});
		n.onclick = function() {
			window.focus();
			location.hash = '#p' + num;
		};
	}

	notify.set({reply: true});
	// Record as already notified/read to local storage
	replies.write(num);
});

main.reply('time:syncwatch', function () {
	if (!options.get('notification') || !document.hidden)
		return;
	new Notification(main.lang.syncwatchStarting)
		.onclick = () => window.focus();
});<|MERGE_RESOLUTION|>--- conflicted
+++ resolved
@@ -42,14 +42,6 @@
 				unreadCount: 0,
 				reply: !hidden
 			});
-<<<<<<< HEAD
-			// Prevent scrolling with new posts, if page isn't visible
-			if (!options.get('alwaysLock')) {
-				main.request('scroll:focus', hidden && etc.getNum(_.last(main
-					.$threads[0].queryAll('article'))));
-			}
-=======
->>>>>>> 30a1a852
 		}, false);
 
 		let dropped = () => this.set('alert', true);
