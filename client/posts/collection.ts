import { Post, OP } from './models'

// Holds a collection of Post models
export default class PostCollection {
<<<<<<< HEAD
	public models: { [key: string]: Post } = {}
	public op: OP
=======
	models: { [key: string]: Post } = {}
	public lowestID: number = 0 // Lowest post ID, excluding OP
	op: OP
>>>>>>> 60ace574

	// Creates a new Collection instance, with optional starting set of models
	constructor(models: Post[]) {
		if (models) {
			for (let model of models) {
				this.add(model)
			}
		}
	}

	// Retrieve a model by its ID
	public get(id: number): Post {
		return this.models[id]
	}

	// Add model to collection
	public add(model: Post) {
		this.models[model.id] = model
		model.collection = this
	}

	// Add the OP of a thread to the collection
	public addOP(model: OP) {
		this.op = model
		this.add(model)
	}

	// Remove model from the collection
	public remove(model: Post) {
		delete this.models[model.id]
		delete model.collection
	}

	// Remove all models from collection
	public clear() {
		for (let id in this.models) {
			delete this.models[id].collection
		}
		this.models = {}
		this.op = null
		this.lowestID = 0
	}

	// Return weather a post exists in the collection
	public has(id: number): boolean {
		return id in this.models
	}

	// Make collections iterable
	public *[Symbol.iterator](): IterableIterator<Post> {
		yield* Object
			.keys(this.models)
			.map(key =>
				this.models[key])
	}
}<|MERGE_RESOLUTION|>--- conflicted
+++ resolved
@@ -2,14 +2,9 @@
 
 // Holds a collection of Post models
 export default class PostCollection {
-<<<<<<< HEAD
 	public models: { [key: string]: Post } = {}
+	public lowestID: number = 0 // Lowest post ID, excluding OP
 	public op: OP
-=======
-	models: { [key: string]: Post } = {}
-	public lowestID: number = 0 // Lowest post ID, excluding OP
-	op: OP
->>>>>>> 60ace574
 
 	// Creates a new Collection instance, with optional starting set of models
 	constructor(models: Post[]) {
