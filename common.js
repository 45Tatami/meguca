--- conflicted
+++ resolved
@@ -772,13 +772,8 @@
 	this.trigger('headerName', {header: header, data: data});
 	header.push(safe('</b>'));
 	if (data.email) {
-<<<<<<< HEAD
-		header.unshift(safe('<a class="email" target="_blank" href="mailto:'
-				+ encodeURI(data.email) + '">'));
-=======
 		header.unshift(safe('<a class="email" href="mailto:'
 			+ encodeURI(data.email) + '" target="_blank">'));
->>>>>>> e3af554c
 		header.push(safe('</a>'));
 	}
 	// Format according to client's relative post timestamp setting
