--- conflicted
+++ resolved
@@ -1,10 +1,9 @@
 package db
 
 import (
+	"database/sql"
 	"reflect"
 	"testing"
-
-	"database/sql"
 
 	"github.com/bakape/meguca/common"
 	"github.com/bakape/meguca/config"
@@ -67,11 +66,6 @@
 				OP:    1,
 				Board: "a",
 			},
-<<<<<<< HEAD
-=======
-			LastUpdated: 1,
-			Log:         []string{"123"},
->>>>>>> 78057c74
 		},
 		{
 			StandalonePost: common.StandalonePost{
@@ -82,11 +76,6 @@
 				OP:    3,
 				Board: "c",
 			},
-<<<<<<< HEAD
-=======
-			LastUpdated: 2,
-			Log:         []string{"345"},
->>>>>>> 78057c74
 		},
 		{
 			StandalonePost: common.StandalonePost{
@@ -97,11 +86,6 @@
 				OP:    1,
 				Board: "a",
 			},
-<<<<<<< HEAD
-=======
-			LastUpdated: 3,
-	Log:         []string{"1"},
->>>>>>> 78057c74
 		},
 		{
 			StandalonePost: common.StandalonePost{
@@ -111,11 +95,6 @@
 				OP:    1,
 				Board: "a",
 			},
-<<<<<<< HEAD
-=======
-			LastUpdated: 4,
-			Log:         []string{"1", "2"},
->>>>>>> 78057c74
 		},
 	}
 
