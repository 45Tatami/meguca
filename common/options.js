--- conflicted
+++ resolved
@@ -201,14 +201,7 @@
 	 The getters ensure there isn't any funny business with dependancy order on
 	 the server;
 	 */
-<<<<<<< HEAD
 	load: notMobile && hotConfig.ILLYA_DANCE,
-	boardSpecific: true,
-=======
-	get load() {
-		return notMobile && imports.hotConfig.ILLYA_DANCE;
-	},
->>>>>>> 7ad2a8bc
 	tab: 3,
 	exec: function(illyatoggle) {
 		var muted = ' ';
@@ -229,14 +222,7 @@
 opts.push(illyaDance,
 	{
 		id: 'illyaMuteToggle',
-<<<<<<< HEAD
 		load: notMobile && hotConfig.ILLYA_DANCE,
-		boardSpecific: true,
-=======
-		get load() {
-			return notMobile && imports.hotConfig.ILLYA_DANCE;
-		},
->>>>>>> 7ad2a8bc
 		tab: 3,
 		exec: function() {
 			if (options.get('illyaBGToggle')) {
@@ -299,18 +285,12 @@
 				$('#theme').attr('href', config.MEDIA_URL + 'css/'
 					+ hotConfig.css[theme + '.css']);
 			}
-<<<<<<< HEAD
 			/*
 			 FIXME: temp stub
 			 Call the background controller to generate, remove and/or append the
 			 glass
 			 */
 			//background.glass(theme);
-=======
-			// FIXME: temp stub
-			// Call the background controller to generate, remove and/or append
-			// the glass background.glass(theme);
->>>>>>> 7ad2a8bc
 		}
 	},
 	/* CUSTOM USER-SET BACKGROUND */
